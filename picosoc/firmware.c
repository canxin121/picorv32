--- conflicted
+++ resolved
@@ -709,12 +709,9 @@
 		print("   [7] Toggle continuous read mode\n");
 		print("   [9] Run simplistic benchmark\n");
 		print("   [0] Benchmark all configs\n");
-<<<<<<< HEAD
 		print("   [M] Run Memtest\n");
 		print("   [S] Print SPI state\n");
-=======
 		print("   [e] Echo UART\n");
->>>>>>> 0886cc75
 		print("\n");
 
 		for (int rep = 10; rep > 0; rep--)
@@ -754,16 +751,14 @@
 			case '0':
 				cmd_benchmark_all();
 				break;
-<<<<<<< HEAD
 			case 'M':
 				cmd_memtest();
 				break;
 			case 'P':
 				cmd_print_spi_state();
-=======
+				break;
 			case 'e':
 				cmd_echo();
->>>>>>> 0886cc75
 				break;
 			default:
 				continue;
